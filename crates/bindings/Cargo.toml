[package]
name = "bindings"
version = "0.0.1"
edition = "2021"

# See more keys and their definitions at https://doc.rust-lang.org/cargo/reference/manifest.html

[dependencies]
<<<<<<< HEAD
ethers = { version = "2.0.0", default-features = false, features = ["abigen"] }
=======
ethers = { version = "=2.0.0", default-features = false, features = ["abigen"] }
>>>>>>> f129ebc8
<|MERGE_RESOLUTION|>--- conflicted
+++ resolved
@@ -6,8 +6,4 @@
 # See more keys and their definitions at https://doc.rust-lang.org/cargo/reference/manifest.html
 
 [dependencies]
-<<<<<<< HEAD
-ethers = { version = "2.0.0", default-features = false, features = ["abigen"] }
-=======
-ethers = { version = "=2.0.0", default-features = false, features = ["abigen"] }
->>>>>>> f129ebc8
+ethers = { version = "=2.0.0", default-features = false, features = ["abigen"] }