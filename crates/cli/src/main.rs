use std::{env, str::FromStr, sync::Arc, io::Read};

use bytes::Bytes;
use clairvoyance::uniswap::{get_pool, Pool};
use clap::{Parser, Subcommand};
use ethabi::ParamType;
use ethers::{
    abi::parse_abi,
    prelude::BaseContract,
    providers::{Http, Provider},
    types::{BlockId, H160 as eH160, H256, U256 as eU256},
};
use ethers_providers::Middleware;
// use ethers_contract::Call::ContractCall;
use eyre::Result;
use revm::{AccountInfo, Bytecode, TransactOut, TransactTo};
use simulate::{price_simulation::PriceSimulation, testbed::Testbed};
use tokio::join;
use utils::chain_tools::get_provider;

use ethers_solc::Solc;
use utils::tokens::{get_tokens, Token};

use bindings::hello_world::{HelloWorld, self};

mod config;

#[tokio::main]
async fn main() -> Result<()> {
<<<<<<< HEAD
    // Do a transaction using revm
    // CLIENT STUFF WE NEED TO GET RID OF
    let client = get_provider().await;
    

    // create a testbed where we can run sims
    let mut testbed = Testbed::new();

    // insert a default user
    let user_addr = eH160::from_str("0x0000000000000000000000000000000000000000")?;
    let user_acc_info = AccountInfo::new(
        eU256::from(1293874298374982736983074_u128),
        0,
        Bytecode::new(),
    );
    testbed.create_user(user_addr);
    testbed
        .evm
        .db()
        .unwrap()
        .insert_account_info(user_addr, user_acc_info);

    // deploy a local uni pool
    let contract_addr = eH160::from_str("0x1111111111111111111111111111111111111111")?;

    let contract_bytes = bindings::hello_world::HELLOWORLD_BYTECODE.to_owned();
    println!("{:#?}", contract_bytes);
    let contract_bytes = contract_bytes.to_vec();
    let contract_bytes = Bytes::from(contract_bytes);

    let contract_bytecode = Bytecode::new_raw(contract_bytes);
    println!("{:#?}", contract_bytecode);

    let pool_acc_info = AccountInfo::new(eU256::zero(), 0_u64, contract_bytecode);
    testbed
        .evm
        .db()
        .unwrap()
        .insert_account_info(contract_addr, pool_acc_info);
    testbed
=======
    let args = Args::parse();

    match &args.command {
        Some(Commands::See {
            token0,
            token1,
            bp,
            config,
        }) => {
            let provider = match env::var_os("PROVIDER") {
                Some(v) => Arc::new(Provider::<Http>::try_from(v.into_string().unwrap())?),
                None => get_provider().await,
            };

            let pools: Vec<Pool> = match config {
                Some(config) => {
                    // If present, load config.toml and get pool from there.
                    println!("\nLoading config.toml...");

                    // We still need to handle the error properly here, but at least we have a custom type.
                    let config = config::Config::new(config).unwrap();

                    println!("Getting Pool...");

                    let pool = get_pool(&config.token0, &config.token1, &config.bp, provider).await;

                    vec![pool]
                }
                None => {
                    println!("Getting Pool...");

                    // Get pool from command line inputs
                    let pool = get_pool(token0, token1, bp, provider).await;

                    vec![pool]
                }
            };
            for mut pool in pools {
                join!(pool.monitor_pool());
            }
        }
        Some(Commands::Sim { config }) => {
            // Plot a GBM price path
            let config::Config {
                timestep,
                timescale,
                num_steps,
                initial_price,
                drift,
                volatility,
                seed,
                ..
            } = config::Config::new(config).unwrap();
            let test_sim = PriceSimulation::new(
                timestep,
                timescale,
                num_steps,
                initial_price,
                drift,
                volatility,
                seed,
            );

            test_sim.plot();

            // Do a transaction using revm
            // CLIENT STUFF WE NEED TO GET RID OF
            let client = get_provider().await;

            // create a testbed where we can run sims
            let mut testbed = Testbed::new();

            // insert a default user
            let user_addr = eH160::from_str("0x0000000000000000000000000000000000000000")?;
            testbed.create_user(user_addr);

            // deploy a local uni pool
            let pool_addr = eH160::from_str("0x1111111111111111111111111111111111111111")?;
            
            let factory_bytes = bindings::uniswap_v3_factory::UNISWAPV3FACTORY_BYTECODE.to_vec(); // TODO: we should be using something like this.
            let factory_bytecode = Bytecode::new_raw(Bytes::from(factory_bytes));

            let pool_acc_info = AccountInfo::new(
                eU256::from(0),
                0,
                factory_bytecode,
            );
            testbed
>>>>>>> fe8da02b
            .evm
            .db()
            .unwrap()
                .insert_account_storage(contract_addr, eU256::from(1), eU256::zero())
                .unwrap();

    println!(
        "Database after adding user and factory contract: {:#?}",
        testbed.evm.db()
    );

    let new_contract = HelloWorld::new(contract_addr, client);
    let calldata = new_contract.greeting().calldata().unwrap();
    let calldata = calldata.to_vec();
    let calldata = Bytes::from(calldata);
    println!("Calldata sent to EVM: {:#?}", calldata);
    let contract_abi = hello_world::HELLOWORLD_ABI.to_owned();
    println!("{:#?}", contract_abi);

    // perform a transaction
    testbed.evm.env.tx.caller = user_addr;
    testbed.evm.env.tx.transact_to = TransactTo::Call(contract_addr);
    testbed.evm.env.tx.data = calldata;
    testbed.evm.env.tx.value = eU256::zero();
    let result = testbed.evm.transact().0.out;
    // let value = match result {
    //     TransactOut::Call(value) => Some(value),
    //     _ => None,
    // };
    // let value = value;
    // let abi = BaseContract::from(
    //     parse_abi(&[
    //         "function greet() public view returns (string memory greeting)",
    //     ])?);
    // let output: String =
    //     abi.decode_output("greet", value.unwrap())?;
    // let result = ethabi::decode(&[ParamType::String], &value);
    println!("Transaction result: {:#?}", result);
    Ok(())
}<|MERGE_RESOLUTION|>--- conflicted
+++ resolved
@@ -27,7 +27,6 @@
 
 #[tokio::main]
 async fn main() -> Result<()> {
-<<<<<<< HEAD
     // Do a transaction using revm
     // CLIENT STUFF WE NEED TO GET RID OF
     let client = get_provider().await;
@@ -68,96 +67,6 @@
         .unwrap()
         .insert_account_info(contract_addr, pool_acc_info);
     testbed
-=======
-    let args = Args::parse();
-
-    match &args.command {
-        Some(Commands::See {
-            token0,
-            token1,
-            bp,
-            config,
-        }) => {
-            let provider = match env::var_os("PROVIDER") {
-                Some(v) => Arc::new(Provider::<Http>::try_from(v.into_string().unwrap())?),
-                None => get_provider().await,
-            };
-
-            let pools: Vec<Pool> = match config {
-                Some(config) => {
-                    // If present, load config.toml and get pool from there.
-                    println!("\nLoading config.toml...");
-
-                    // We still need to handle the error properly here, but at least we have a custom type.
-                    let config = config::Config::new(config).unwrap();
-
-                    println!("Getting Pool...");
-
-                    let pool = get_pool(&config.token0, &config.token1, &config.bp, provider).await;
-
-                    vec![pool]
-                }
-                None => {
-                    println!("Getting Pool...");
-
-                    // Get pool from command line inputs
-                    let pool = get_pool(token0, token1, bp, provider).await;
-
-                    vec![pool]
-                }
-            };
-            for mut pool in pools {
-                join!(pool.monitor_pool());
-            }
-        }
-        Some(Commands::Sim { config }) => {
-            // Plot a GBM price path
-            let config::Config {
-                timestep,
-                timescale,
-                num_steps,
-                initial_price,
-                drift,
-                volatility,
-                seed,
-                ..
-            } = config::Config::new(config).unwrap();
-            let test_sim = PriceSimulation::new(
-                timestep,
-                timescale,
-                num_steps,
-                initial_price,
-                drift,
-                volatility,
-                seed,
-            );
-
-            test_sim.plot();
-
-            // Do a transaction using revm
-            // CLIENT STUFF WE NEED TO GET RID OF
-            let client = get_provider().await;
-
-            // create a testbed where we can run sims
-            let mut testbed = Testbed::new();
-
-            // insert a default user
-            let user_addr = eH160::from_str("0x0000000000000000000000000000000000000000")?;
-            testbed.create_user(user_addr);
-
-            // deploy a local uni pool
-            let pool_addr = eH160::from_str("0x1111111111111111111111111111111111111111")?;
-            
-            let factory_bytes = bindings::uniswap_v3_factory::UNISWAPV3FACTORY_BYTECODE.to_vec(); // TODO: we should be using something like this.
-            let factory_bytecode = Bytecode::new_raw(Bytes::from(factory_bytes));
-
-            let pool_acc_info = AccountInfo::new(
-                eU256::from(0),
-                0,
-                factory_bytecode,
-            );
-            testbed
->>>>>>> fe8da02b
             .evm
             .db()
             .unwrap()
