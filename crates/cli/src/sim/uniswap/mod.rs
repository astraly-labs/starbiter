--- conflicted
+++ resolved
@@ -6,13 +6,8 @@
 use revm::primitives::B160;
 use ruint::Uint;
 use simulate::{
-<<<<<<< HEAD
-    agent::{simple_arbitrageur::NextTx, Agent, AgentType, SimulationEventFilter, journaler::{Journaler, self}},
-    contract::{IsDeployed, SimulationContract},
-=======
     agent::{simple_arbitrageur::NextTx, Agent, AgentType},
     environment::contract::{IsDeployed, SimulationContract},
->>>>>>> fd26b2cc
     manager::SimulationManager,
     stochastic::price_process::{PriceProcess, PriceProcessType, OU},
     utils::unpack_execution,
