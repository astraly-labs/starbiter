[workspace]
# List of crates included in this workspace
members = ["arbiter-core", "arbiter-derive"]

# List of crates excluded from this workspace
exclude = ["benches"]

# Package configuration
[package]
name = "arbiter"
version = "0.3.4"
edition = "2021"
authors = ["Waylon Jepsen <waylonjepsen1@gmail.com>", "Colin Roberts <colin@autoparallel.xyz>"]
description = "Allowing smart contract developers to do simulation driven development via an EVM emulator"
license = "Apache-2.0"
keywords = ["ethereum", "evm", "emulator", "testing", "smart-contracts"]

# Binary configuration
[[bin]]
name = "arbiter"
path = "bin/main.rs"


# Dependencies for the release build
[dependencies]
arbiter-core = { path = "arbiter-core" }

# Command line and config
clap = { version = "=4.3.0", features = ["derive"] }
serde = { version = "=1.0.188", features = ["derive"] }
toml = { version = "=0.8.2" }

# Building files
quote = { version = "=1.0.33" }

# Errors
thiserror = { version = "=1.0.49" }
<<<<<<< HEAD

# Forking
ethers = "=2.0.10"
revm = { version = "=3.4.0", features = ["serde", "ethersdb"] }

# General serialization
serde_json = "=1.0.107"
strum = "=0.25.0" 
strum_macros = "=0.25.2"
=======
>>>>>>> e0b97a65

# Dependencies for the test build and development
[dev-dependencies]
tokio = { version = "=1.32.0", features = ["full"] }
tempfile = { version = "=3.8.0" }
assert_cmd = { version = "=2.0.12" }


# Release profile
[profile.release]
# Link-Time Optimization can improve runtime at cost of build time
lto = true
# The Rust compiler splits your crate into multiple codegen units to parallelize (and thus speed up) compilation but at the cost of optimization. 
# This setting tells the compiler to use only one codegen unit, which will slow down compilation but improve optimization.
codegen-units = 1

<|MERGE_RESOLUTION|>--- conflicted
+++ resolved
@@ -35,18 +35,6 @@
 
 # Errors
 thiserror = { version = "=1.0.49" }
-<<<<<<< HEAD
-
-# Forking
-ethers = "=2.0.10"
-revm = { version = "=3.4.0", features = ["serde", "ethersdb"] }
-
-# General serialization
-serde_json = "=1.0.107"
-strum = "=0.25.0" 
-strum_macros = "=0.25.2"
-=======
->>>>>>> e0b97a65
 
 # Dependencies for the test build and development
 [dev-dependencies]
