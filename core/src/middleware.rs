--- conflicted
+++ resolved
@@ -3,13 +3,10 @@
 //! This module contains the middleware for the Revm simulation environment.
 //! Most of the middleware is essentially a placeholder, but it is necessary to have a middleware to work with bindings more efficiently.
 
-<<<<<<< HEAD
 use std::fmt::Debug;
-
-=======
 use ethers::prelude::pending_transaction::PendingTxState;
 use ethers::providers::{PendingTransaction, Provider, FilterKind};
->>>>>>> 574152d0
+
 use ethers::{
     prelude::{
         k256::{
@@ -25,11 +22,9 @@
 };
 use rand::{rngs::StdRng, SeedableRng};
 use revm::primitives::{CreateScheme, ExecutionResult, Output, TransactTo, TxEnv, B160, U256};
-<<<<<<< HEAD
-=======
+
 use std::fmt::Debug;
 use std::time::Duration;
->>>>>>> 574152d0
 
 use crate::{
     environment::Connection,
